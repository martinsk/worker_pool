--- conflicted
+++ resolved
@@ -15,13 +15,8 @@
             warn_untyped_record, debug_info]}.
 {deps_dir, "deps"}.
 {deps, [
-<<<<<<< HEAD
- {lager,  "2.*", {git, "git@github.com:basho/lager.git",   "master"}},
+ {lager,  "2.0.3", {git, "git@github.com:basho/lager.git",   "2.0.3"}},
  {eper,   ".*",  {git, "git@github.com:mhald/eper.git",      "HEAD"}}
-=======
- {lager,  "2.0.0", {git, "git@github.com:basho/lager.git", "dc23b34ad40de2473c36d1a2bfeca4910279cc3f"}},
- {eper,   ".*",    {git, "git@github.com:mhald/eper.git",  "HEAD"}}
->>>>>>> c5a92a76
 ]}.
 {xref_warnings, true}.
 {xref_checks, [undefined_function_calls, undefined_functions, locals_not_used, deprecated_function_calls, deprecated_functions]}.
